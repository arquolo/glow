from __future__ import annotations

__all__ = ['Mosaic']

import dataclasses
from collections import defaultdict
from collections.abc import Callable, Iterable, Iterator, Sequence
from dataclasses import dataclass, field
from functools import partial
from itertools import chain
from typing import Protocol, TypeVar

import cv2
import numpy as np
from tqdm.auto import tqdm

<<<<<<< HEAD
from .. import chunked, mapped
=======
from .. import chunked, map_n
from ..io import TiledImage
>>>>>>> b15be617

Vec = tuple[int, int]
_T = TypeVar('_T')


def _probs_to_hsv(prob: np.ndarray) -> np.ndarray:
    h, w, c = prob.shape
    vmax = 1 if prob.dtype == 'u1' else 255
    hsv = cv2.merge([
        (prob.argmax(-1).astype('f4') * (127 / c)).astype('u1'),
        np.full((h, w), 255, dtype='u1'),
        (prob.max(-1) * vmax).astype('u1'),
    ])
    return cv2.cvtColor(hsv, cv2.COLOR_HSV2RGB)


def _get_weight(step: int, overlap: int) -> np.ndarray:
    assert overlap
    pad = np.arange(0.5, 0.5 + overlap) / overlap
    return np.r_[pad, np.ones(step - overlap), pad[::-1]].astype('f4')


class NumpyLike(Protocol):
    @property
    def shape(self) -> tuple[int, ...]:
        ...

    def __getitem__(self, index: slice | tuple[slice, ...]) -> np.ndarray:
        ...


@dataclass
class _Base:
    step: int
    overlap: int

    def __post_init__(self):
        assert 0 <= self.overlap <= self.step
        assert self.overlap % 2 == 0  # That may be optional

    def get_weight(self) -> np.ndarray:
        return _get_weight(self.step, self.overlap)


class Mosaic(_Base):
    """
    Helper to split image to tiles and process them.

    Parameters:
    - step - Step between consecutive tiles
    - overlap - Count of pixels that will be shared among overlapping tiles
    """
    def as_tiles(self,
                 data: NumpyLike,
                 scale: int = 1,
                 max_workers: int = 1) -> _Tiler:
        """Read tiles from data using scale as stride"""
        shape = tuple(s // scale for s in data.shape[:2])
        ishape = tuple(
            len(range(0, s + self.overlap, self.step)) for s in shape)
        cells = np.ones(ishape, dtype=np.bool_)

        return _Tiler(self.step, self.overlap, shape, cells, data, scale,
                      max_workers)


@dataclass
class _Sized(_Base):
    shape: tuple[int, ...]
    cells: np.ndarray

    @property
    def ishape(self) -> tuple[int, ...]:
        return self.cells.shape

    def enumerate(self, it: Iterable[_T]) -> Iterable[tuple[Vec, _T]]:
        return zip(np.argwhere(self.cells).tolist(), it)

    def __len__(self) -> int:
        return int(self.cells.sum())

    def stats(self) -> tuple[float, float]:
        """Cells and area usage"""
        cells = self.cells.mean()
        coverage = cells * (1 + self.overlap / self.step) ** 2
        return cells, coverage


@dataclass
class _Tiler(_Sized):
    data: NumpyLike
    scale: int
    max_workers: int

    def select(self, mask: np.ndarray, scale: int) -> _Tiler:
        """Drop tiles where `mask` is 0"""
        assert mask.ndim == 2
        mask = mask.astype('u1')

        ih, iw = self.ishape
        step = (self.step * self.scale) // scale
        pad = (self.overlap * self.scale // 2) // scale

        mh, mw = (ih * step), (iw * step)
        if mask.shape[:2] != (mh, mw):
            mask_pad = [(0, s1 - s0) for s0, s1 in zip(mask.shape, (mh, mw))]
            mask = np.pad(mask, mask_pad)[:mh, :mw]

        if self.overlap:
            kernel = np.ones((3, 3), dtype='u1')
            mask = cv2.dilate(mask, kernel, iterations=pad)

        if pad:
            mask = np.pad(mask[:-pad, :-pad], [[pad, 0], [pad, 0]])

        cells = mask.reshape(ih, step, iw, step).any((1, 3))
        return dataclasses.replace(self, cells=cells)

    def _get_tile(self, iy: int, ix: int) -> np.ndarray:
        """Read non-overlapping tile of source image"""
        scale = self.scale
        (y0, y1), (x0, x1) = ((i * self.step - self.overlap,
                               (i + 1) * self.step) for i in (iy, ix))
        if iy and self.cells[iy - 1, ix]:
            y0 += self.overlap
        if ix and self.cells[iy, ix - 1]:
            x0 += self.overlap
        return self.data[y0 * scale:y1 * scale:scale,  # type: ignore
                         x0 * scale:x1 * scale:scale]

    def _rejoin_tiles(
            self, image_parts: Iterable[np.ndarray]) -> Iterator[np.ndarray]:
        """Joins non-overlapping parts to tiles"""
        assert self.overlap
        cells = np.pad(self.cells, [(0, 1), (0, 1)])
        row: defaultdict[int, np.ndarray] = defaultdict()

        for (iy, ix), part in self.enumerate(image_parts):
            # Lazy init, first part is always whole
            if row.default_factory is None:
                row.default_factory = partial(np.zeros, part.shape, part.dtype)

            if (tile := row.pop(ix, None)) is not None:
                tile[-part.shape[0]:, -part.shape[1]:] = part
            else:
                tile = part

            yield tile

            if cells[iy, ix + 1]:
                row[ix + 1][:, :self.overlap] = tile[:, -self.overlap:]
            if cells[iy + 1, ix]:
                row[ix][:self.overlap, :] = tile[-self.overlap:, :]

    def _raw_iter(self) -> Iterator[np.ndarray]:
        ys, xs = np.where(self.cells)
        parts = map_n(self._get_tile, ys, xs, max_workers=self.max_workers)
        return self._rejoin_tiles(parts) if self.overlap else iter(parts)

    def _offset(self) -> Sequence[Vec]:
        offsets = np.argwhere(self.cells) * self.step - self.overlap
        return (offsets * self.scale).tolist()

    def __iter__(self) -> Iterator[tuple[Vec, np.ndarray]]:
        """
        Yield complete tiles built from source image.
        Each tile will have size `(step + overlap)`
        """
        return zip(self._offset(), self._raw_iter())

    def apply(self,
              func: Callable[[Iterable[np.ndarray]], list[np.ndarray]],
              scale: int,
              batch_size: int = 1,
              max_workers: int = 1,
              weighting: bool = True) -> _Merger:
        """
        Applies `func` to tiles in batched way.
        Returns processed tiles with masked edge artifacts together with
        *true* tile offsets.

        `func` should be thread-safe, accept sequence of HWC-formatted
        ndarrays, and return sequence of HWC-formatted ndarrays with
        float dtype.

        Parameters:
        - scale - Scale of output.
        - batch_size - Batch size to use for grouping tiles for func.
        - weighting - Whether to apply weight for each tile,
          or don't when func already applies it.
        """
        ratio = scale / self.scale
        step, overlap, *shape = (
            int(s * ratio) for s in (self.step, self.overlap) + self.shape)

        weight = _get_weight(step, overlap) if overlap and weighting else None

        image_parts = self._raw_iter()
        chunks = chunked(image_parts, batch_size)
        batches = map_n(func, chunks, max_workers=max_workers)
        results = chain.from_iterable(batches)

        return _Merger(step, overlap, tuple(shape), self.cells, scale,
                       zip(self._offset(), results), weight)


@dataclass
class _Merger(_Sized):
    scale: int
    source: Iterable[tuple[Vec, np.ndarray]]
    weight: np.ndarray | None

    _cells: np.ndarray = field(init=False, repr=False)
    _row: dict[int, np.ndarray] = field(default_factory=dict, repr=False)
    _joint: list[np.ndarray] = field(default_factory=list, repr=False)

    def __post_init__(self):
        super().__post_init__()
        self._cells = np.pad(self.cells, [(0, 1), (0, 1)])

    def _update(self, iy: int, ix: int, y: int, x: int,
                tile: np.ndarray) -> tuple[Vec, np.ndarray]:
        """Blends edges of overlapping tiles and returns non-overlapping
        parts of it"""
        if self.weight is not None:
            assert tile.dtype.kind == 'f'
            tile *= self.weight[:, None, None]
            tile *= self.weight[None, :, None]

        if iy and self._cells[iy - 1, ix]:  # have North
            north = self._row.pop(ix)
            tile[:self.overlap, self.step - north.shape[1]:self.step] += north
        else:
            tile = tile[self.overlap:]  # strip North
            y += self.overlap * self.scale

        if ix and self._cells[iy, ix - 1]:  # have West
            west = self._joint.pop()
            if self._cells[iy + 1, [ix - 1, ix]].all():
                tile[-west.shape[0]:, :self.overlap] += west
            else:  # strip South-West
                tile[-west.shape[0] -
                     self.overlap:-self.overlap, :self.overlap] += west
        else:
            tile = tile[:, self.overlap:]  # strip West
            x += self.overlap * self.scale

        tile, east = np.split(tile, [-self.overlap], axis=1)
        if self._cells[iy, ix + 1]:  # have East
            if not (iy and self._cells[iy - 1, [ix, ix + 1]].all()):
                east = east[-self.step:]  # strip North-East
            if not self._cells[iy + 1, [ix, ix + 1]].all():
                east = east[:-self.overlap]  # strip South-East
            self._joint.append(east)

        tile, south = np.split(tile, [-self.overlap])
        if self._cells[iy + 1, ix]:  # have South
            if not (ix and self._cells[[iy, iy + 1], ix - 1].all()):
                # strip South-West
                south = south[:, -(self.step - self.overlap):]
            self._row[ix] = south

        return (y, x), tile

    def _crop(
        self, source: Iterable[tuple[Vec, np.ndarray]]
    ) -> Iterator[tuple[Vec, np.ndarray]]:
        shape = self.shape
        scale = self.scale
        for (y, x), out in source:
            yield (y, x), out[:shape[0] - y // scale, :shape[1] - x // scale]

    def __iter__(self) -> Iterator[tuple[Vec, np.ndarray]]:
        isource = self.source
        if self.overlap:
            isource = (self._update(*iyx, *yx, out)
                       for iyx, (yx, out) in self.enumerate(isource))
        return self._crop(isource)

    def zip_with_view(
            self, view: np.ndarray,
            v_scale: int) -> Iterator[tuple[Vec, np.ndarray, np.ndarray]]:
        """Extracts tiles from `view` simultaneously with tiles from self"""
        assert v_scale >= self.scale
        ratio = v_scale // self.scale

        for (y, x), out in self:
            tw, th = out.shape[:2]
            v = view[y // v_scale:, x // v_scale:][:tw // ratio, :th // ratio]
            yield (y, x), out, v

    def fuse(self, pool: int = 1, progress: bool = False) -> np.ndarray:
        """
        Merges tiles to image, which has Hue proportional to ArgMax(-1),
        and Value proporional to Max(-1).

        Created only for debugging.
        """
        scale = self.scale * pool
        result = np.zeros((*(s // pool for s in self.shape), 3), dtype='u1')

        for (y, x), tile in (tqdm(self, leave=False) if progress else self):
            h, w = (s // pool for s in tile.shape[:2])
            im = tile[::pool, ::pool][:h, :w]
            if im.size:
                result[y // scale:, x // scale:][:h, :w] = _probs_to_hsv(im)

        return result<|MERGE_RESOLUTION|>--- conflicted
+++ resolved
@@ -14,12 +14,7 @@
 import numpy as np
 from tqdm.auto import tqdm
 
-<<<<<<< HEAD
-from .. import chunked, mapped
-=======
 from .. import chunked, map_n
-from ..io import TiledImage
->>>>>>> b15be617
 
 Vec = tuple[int, int]
 _T = TypeVar('_T')
